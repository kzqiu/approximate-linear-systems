--- conflicted
+++ resolved
@@ -104,7 +104,6 @@
     """
     Perform a line search to find the alpha that satisfies the Wolfe conditions.
 
-<<<<<<< HEAD
     Parameters:
     - f: The objective function.
     - grad_f: The gradient of the objective function.
@@ -195,26 +194,8 @@
     # x = kaczmarz(A, b)
 
     x = mgrk_with_adaptive_alpha(A, b, 0.5, 0.5, 1)
-=======
-if __name__ == "__main__":
-    A = np.array(
-        [
-            [1, 0, 0, 0, 0],
-            [0, 0, 1, 0, 0],
-            [1, -7, 0, 4, 2],
-            [0, 4, 2, -7, 1],
-            [0, 2, 0, 1, -7],
-        ]
-    )
-    b = np.array([3, 5, 0, 0, 6])
-    x = mgrk(A, b, 0.75, 0.4, 0.5)
->>>>>>> cfbe6c79
 
     print(f"A: {A}\nb: {b}")
     print(f"x: {x}")
     print(f"approx. b: {np.dot(A, x)}")
-<<<<<<< HEAD
-    print(f'numpy x: {np.linalg.solve(A, b)}')
-=======
-    print(f"numpy x: {np.linalg.solve(A, b)}")
->>>>>>> cfbe6c79
+    print(f'numpy x: {np.linalg.solve(A, b)}')